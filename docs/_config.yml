--- conflicted
+++ resolved
@@ -1,8 +1,3 @@
 theme: jekyll-theme-cayman
 title: G2MILP
-<<<<<<< HEAD
-description: A Deep Instance Generative Framework for MILP Solvers Under Limited Data Availability. NeurIPS 2023 Spotlight.
-=======
-description: A Deep Instance Generative Framework for MILP Solvers Under Limited Data Availability. NeurIPS 2023 Spotlight.
-is_project_page: True
->>>>>>> 6d7e6380
+description: A Deep Instance Generative Framework for MILP Solvers Under Limited Data Availability. NeurIPS 2023 Spotlight.